// See LICENSE for license details.

#include "processor.h"
#include "extension.h"
#include "common.h"
#include "config.h"
#include "sim.h"
#include "mmu.h"
#include "disasm.h"
#include "gdbserver.h"
#include <cinttypes>
#include <cmath>
#include <cstdlib>
#include <iostream>
#include <assert.h>
#include <limits.h>
#include <stdexcept>
#include <algorithm>

#undef STATE
#define STATE state

processor_t::processor_t(const char* isa, sim_t* sim, uint32_t id,
        bool halt_on_reset)
  : debug(false), sim(sim), ext(NULL), id(id), halt_on_reset(halt_on_reset)
{
  parse_isa_string(isa);
  register_base_instructions();

  mmu = new mmu_t(sim, this);
  disassembler = new disassembler_t(max_xlen);

  reset();
}

processor_t::~processor_t()
{
#ifdef RISCV_ENABLE_HISTOGRAM
  if (histogram_enabled)
  {
    fprintf(stderr, "PC Histogram size:%zu\n", pc_histogram.size());
    for (auto it : pc_histogram)
      fprintf(stderr, "%0" PRIx64 " %" PRIu64 "\n", it.first, it.second);
  }
#endif

  delete mmu;
  delete disassembler;
}

static void bad_isa_string(const char* isa)
{
  fprintf(stderr, "error: bad --isa option %s\n", isa);
  abort();
}

void processor_t::parse_isa_string(const char* str)
{
  std::string lowercase, tmp;
  for (const char *r = str; *r; r++)
    lowercase += std::tolower(*r);

  const char* p = lowercase.c_str();
  const char* all_subsets = "imafdc";

  max_xlen = 64;
  isa = reg_t(2) << 62;

  if (strncmp(p, "rv32", 4) == 0)
    max_xlen = 32, isa = reg_t(1) << 30, p += 4;
  else if (strncmp(p, "rv64", 4) == 0)
    p += 4;
  else if (strncmp(p, "rv", 2) == 0)
    p += 2;

  if (!*p) {
    p = all_subsets;
  } else if (*p == 'g') { // treat "G" as "IMAFD"
    tmp = std::string("imafd") + (p+1);
    p = &tmp[0];
  } else if (*p != 'i') {
    bad_isa_string(str);
  }

  isa_string = "rv" + std::to_string(max_xlen) + p;
  isa |= 1L << ('s' - 'a'); // advertise support for supervisor mode
  isa |= 1L << ('u' - 'a'); // advertise support for user mode

  while (*p) {
    isa |= 1L << (*p - 'a');

    if (auto next = strchr(all_subsets, *p)) {
      all_subsets = next + 1;
      p++;
    } else if (*p == 'x') {
      const char* ext = p+1, *end = ext;
      while (islower(*end))
        end++;
      register_extension(find_extension(std::string(ext, end - ext).c_str())());
      p = end;
    } else {
      bad_isa_string(str);
    }
  }

  if (supports_extension('D') && !supports_extension('F'))
    bad_isa_string(str);

  // advertise support for supervisor and user modes
  isa |= 1L << ('s' - 'a');
  isa |= 1L << ('u' - 'a');
}

void state_t::reset()
{
  memset(this, 0, sizeof(*this));
  prv = PRV_M;
  pc = DEFAULT_RSTVEC;
  mtvec = DEFAULT_MTVEC;
  load_reservation = -1;
  tselect = 0;
  for (unsigned int i = 0; i < num_triggers; i++)
    mcontrol[i].type = 2;
}

void processor_t::set_debug(bool value)
{
  debug = value;
  if (ext)
    ext->set_debug(value);
}

void processor_t::set_histogram(bool value)
{
  histogram_enabled = value;
#ifndef RISCV_ENABLE_HISTOGRAM
  if (value) {
    fprintf(stderr, "PC Histogram support has not been properly enabled;");
    fprintf(stderr, " please re-build the riscv-isa-run project using \"configure --enable-histogram\".\n");
  }
#endif
}

void processor_t::reset()
{
  state.reset();
  state.dcsr.halt = halt_on_reset;
  halt_on_reset = false;
  set_csr(CSR_MSTATUS, state.mstatus);

  if (ext)
    ext->reset(); // reset the extension
}

void processor_t::raise_interrupt(reg_t which)
{
  throw trap_t(((reg_t)1 << (max_xlen-1)) | which);
}

// Count number of contiguous 0 bits starting from the LSB.
static int ctz(reg_t val)
{
  int res = 0;
  if (val)
    while ((val & 1) == 0)
      val >>= 1, res++;
  return res;
}

void processor_t::take_interrupt()
{
  reg_t pending_interrupts = state.mip & state.mie;

  reg_t mie = get_field(state.mstatus, MSTATUS_MIE);
  reg_t m_enabled = state.prv < PRV_M || (state.prv == PRV_M && mie);
  reg_t enabled_interrupts = pending_interrupts & ~state.mideleg & -m_enabled;

  reg_t sie = get_field(state.mstatus, MSTATUS_SIE);
  reg_t s_enabled = state.prv < PRV_S || (state.prv == PRV_S && sie);
  enabled_interrupts |= pending_interrupts & state.mideleg & -s_enabled;

  if (enabled_interrupts)
    raise_interrupt(ctz(enabled_interrupts));
}

void processor_t::set_privilege(reg_t prv)
{
  assert(prv <= PRV_M);
  if (prv == PRV_H)
    prv = PRV_U;
  mmu->flush_tlb();
  state.prv = prv;
}

void processor_t::enter_debug_mode(uint8_t cause)
{
  state.dcsr.cause = cause;
  state.dcsr.prv = state.prv;
  set_privilege(PRV_M);
  state.dpc = state.pc;
  state.pc = DEBUG_ROM_START;
}

void processor_t::take_trap(trap_t& t, reg_t epc)
{
  if (debug) {
    fprintf(stderr, "core %3d: exception %s, epc 0x%016" PRIx64 "\n",
            id, t.name(), epc);
    if (t.has_badaddr())
      fprintf(stderr, "core %3d:           badaddr 0x%016" PRIx64 "\n", id,
          t.get_badaddr());
  }

  if (t.cause() == CAUSE_BREAKPOINT && (
              (state.prv == PRV_M && state.dcsr.ebreakm) ||
              (state.prv == PRV_H && state.dcsr.ebreakh) ||
              (state.prv == PRV_S && state.dcsr.ebreaks) ||
              (state.prv == PRV_U && state.dcsr.ebreaku))) {
    enter_debug_mode(DCSR_CAUSE_SWBP);
    return;
  }

  if (state.dcsr.cause) {
    state.pc = DEBUG_ROM_EXCEPTION;
    return;
  }

  // by default, trap to M-mode, unless delegated to S-mode
  reg_t bit = t.cause();
  reg_t deleg = state.medeleg;
  if (bit & ((reg_t)1 << (max_xlen-1)))
    deleg = state.mideleg, bit &= ~((reg_t)1 << (max_xlen-1));
  if (state.prv <= PRV_S && bit < max_xlen && ((deleg >> bit) & 1)) {
    // handle the trap in S-mode
    state.pc = state.stvec;
    state.scause = t.cause();
    state.sepc = epc;
    if (t.has_badaddr())
      state.sbadaddr = t.get_badaddr();

    reg_t s = state.mstatus;
    s = set_field(s, MSTATUS_SPIE, get_field(s, MSTATUS_UIE << state.prv));
    s = set_field(s, MSTATUS_SPP, state.prv);
    s = set_field(s, MSTATUS_SIE, 0);
    set_csr(CSR_MSTATUS, s);
    set_privilege(PRV_S);
  } else {
    state.pc = state.mtvec;
    state.mepc = epc;
    state.mcause = t.cause();
    if (t.has_badaddr())
      state.mbadaddr = t.get_badaddr();

    reg_t s = state.mstatus;
    s = set_field(s, MSTATUS_MPIE, get_field(s, MSTATUS_UIE << state.prv));
    s = set_field(s, MSTATUS_MPP, state.prv);
    s = set_field(s, MSTATUS_MIE, 0);
    set_csr(CSR_MSTATUS, s);
    set_privilege(PRV_M);
  }

  yield_load_reservation();
}

void processor_t::disasm(insn_t insn)
{
  uint64_t bits = insn.bits() & ((1ULL << (8 * insn_length(insn.bits()))) - 1);
  fprintf(stderr, "core %3d: 0x%016" PRIx64 " (0x%08" PRIx64 ") %s\n",
          id, state.pc, bits, disassembler->disassemble(insn).c_str());
}

static bool validate_vm(int max_xlen, reg_t vm)
{
  if (max_xlen == 64 && (vm == VM_SV39 || vm == VM_SV48))
    return true;
  if (max_xlen == 32 && vm == VM_SV32)
    return true;
  return vm == VM_MBARE;
}

int processor_t::paddr_bits()
{
  assert(xlen == max_xlen);
  return max_xlen == 64 ? 50 : 34;
}

void processor_t::set_csr(int which, reg_t val)
{
  val = zext_xlen(val);
  reg_t delegable_ints = MIP_SSIP | MIP_STIP | MIP_SEIP | (1 << IRQ_COP);
  reg_t all_ints = delegable_ints | MIP_MSIP | MIP_MTIP;
  switch (which)
  {
    case CSR_FFLAGS:
      dirty_fp_state;
      state.fflags = val & (FSR_AEXC >> FSR_AEXC_SHIFT);
      break;
    case CSR_FRM:
      dirty_fp_state;
      state.frm = val & (FSR_RD >> FSR_RD_SHIFT);
      break;
    case CSR_FCSR:
      dirty_fp_state;
      state.fflags = (val & FSR_AEXC) >> FSR_AEXC_SHIFT;
      state.frm = (val & FSR_RD) >> FSR_RD_SHIFT;
      break;
    case CSR_MSTATUS: {
      if ((val ^ state.mstatus) &
          (MSTATUS_VM | MSTATUS_MPP | MSTATUS_MPRV | MSTATUS_PUM | MSTATUS_MXR))
        mmu->flush_tlb();

      reg_t mask = MSTATUS_SIE | MSTATUS_SPIE | MSTATUS_MIE | MSTATUS_MPIE
                 | MSTATUS_SPP | MSTATUS_FS | MSTATUS_MPRV | MSTATUS_PUM
                 | MSTATUS_MPP | MSTATUS_MXR | (ext ? MSTATUS_XS : 0);

      if (validate_vm(max_xlen, get_field(val, MSTATUS_VM)))
        mask |= MSTATUS_VM;

      state.mstatus = (state.mstatus & ~mask) | (val & mask);

      bool dirty = (state.mstatus & MSTATUS_FS) == MSTATUS_FS;
      dirty |= (state.mstatus & MSTATUS_XS) == MSTATUS_XS;
      if (max_xlen == 32)
        state.mstatus = set_field(state.mstatus, MSTATUS32_SD, dirty);
      else
        state.mstatus = set_field(state.mstatus, MSTATUS64_SD, dirty);

      // spike supports the notion of xlen < max_xlen, but current priv spec
      // doesn't provide a mechanism to run RV32 software on an RV64 machine
      xlen = max_xlen;
      break;
    }
    case CSR_MIP: {
      reg_t mask = MIP_SSIP | MIP_STIP;
      state.mip = (state.mip & ~mask) | (val & mask);
      break;
    }
    case CSR_MIE:
      state.mie = (state.mie & ~all_ints) | (val & all_ints);
      break;
    case CSR_MIDELEG:
      state.mideleg = (state.mideleg & ~delegable_ints) | (val & delegable_ints);
      break;
    case CSR_MEDELEG: {
      reg_t mask = 0;
#define DECLARE_CAUSE(name, value) mask |= 1ULL << (value);
#include "encoding.h"
#undef DECLARE_CAUSE
      state.medeleg = (state.medeleg & ~mask) | (val & mask);
      break;
    }
    case CSR_MINSTRET:
    case CSR_MCYCLE:
      if (xlen == 32)
        state.minstret = (state.minstret >> 32 << 32) | (val & 0xffffffffU);
      else
        state.minstret = val;
      break;
    case CSR_MINSTRETH:
    case CSR_MCYCLEH:
      state.minstret = (val << 32) | (state.minstret << 32 >> 32);
      break;
    case CSR_MUCOUNTEREN:
      state.mucounteren = val;
      break;
    case CSR_MSCOUNTEREN:
      state.mscounteren = val;
      break;
    case CSR_SSTATUS: {
      reg_t mask = SSTATUS_SIE | SSTATUS_SPIE | SSTATUS_SPP | SSTATUS_FS
                 | SSTATUS_XS | SSTATUS_PUM;
      return set_csr(CSR_MSTATUS, (state.mstatus & ~mask) | (val & mask));
    }
    case CSR_SIP:
      return set_csr(CSR_MIP,
                     (state.mip & ~state.mideleg) | (val & state.mideleg));
    case CSR_SIE:
      return set_csr(CSR_MIE,
                     (state.mie & ~state.mideleg) | (val & state.mideleg));
    case CSR_SPTBR: {
      // upper bits of sptbr are the ASID; we only support ASID = 0
      state.sptbr = val & (((reg_t)1 << (paddr_bits() - PGSHIFT)) - 1);
      break;
    }
    case CSR_SEPC: state.sepc = val; break;
    case CSR_STVEC: state.stvec = val >> 2 << 2; break;
    case CSR_SSCRATCH: state.sscratch = val; break;
    case CSR_SCAUSE: state.scause = val; break;
    case CSR_SBADADDR: state.sbadaddr = val; break;
    case CSR_MEPC: state.mepc = val; break;
    case CSR_MTVEC: state.mtvec = val >> 2 << 2; break;
    case CSR_MSCRATCH: state.mscratch = val; break;
    case CSR_MCAUSE: state.mcause = val; break;
    case CSR_MBADADDR: state.mbadaddr = val; break;
    case CSR_TSELECT:
      if (val < state.num_triggers) {
        state.tselect = val;
      }
      break;
    case CSR_TDATA1:
      {
        mcontrol_t *mc = &state.mcontrol[state.tselect];
        if (mc->dmode && !state.dcsr.cause) {
          throw trap_illegal_instruction();
        }
        mc->dmode = get_field(val, MCONTROL_DMODE(xlen));
        mc->select = get_field(val, MCONTROL_SELECT);
        mc->timing = get_field(val, MCONTROL_TIMING);
        mc->action = (mcontrol_action_t) get_field(val, MCONTROL_ACTION);
        mc->chain = get_field(val, MCONTROL_CHAIN);
        mc->match = (mcontrol_match_t) get_field(val, MCONTROL_MATCH);
        mc->m = get_field(val, MCONTROL_M);
        mc->h = get_field(val, MCONTROL_H);
        mc->s = get_field(val, MCONTROL_S);
        mc->u = get_field(val, MCONTROL_U);
        mc->execute = get_field(val, MCONTROL_EXECUTE);
        mc->store = get_field(val, MCONTROL_STORE);
        mc->load = get_field(val, MCONTROL_LOAD);
        // Assume we're here because of csrw.
        if (mc->execute)
          mc->timing = 0;
        if (mc->load)
          mc->timing = 1;
        trigger_updated();
      }
      break;
    case CSR_TDATA2:
      if (state.tselect < state.num_triggers) {
        state.tdata2[state.tselect] = val;
      }
      break;
    case CSR_DCSR:
      state.dcsr.prv = get_field(val, DCSR_PRV);
      state.dcsr.step = get_field(val, DCSR_STEP);
      // TODO: ndreset and fullreset
      state.dcsr.ebreakm = get_field(val, DCSR_EBREAKM);
      state.dcsr.ebreakh = get_field(val, DCSR_EBREAKH);
      state.dcsr.ebreaks = get_field(val, DCSR_EBREAKS);
      state.dcsr.ebreaku = get_field(val, DCSR_EBREAKU);
      state.dcsr.halt = get_field(val, DCSR_HALT);
      break;
    case CSR_DPC:
      state.dpc = val;
      break;
    case CSR_DSCRATCH:
      state.dscratch = val;
      break;
  }
}

reg_t processor_t::get_csr(int which)
{
  reg_t ctr_en = state.prv == PRV_U ? state.mucounteren :
                 state.prv == PRV_S ? state.mscounteren : -1U;
  bool ctr_ok = (ctr_en >> (which & 31)) & 1;

  if (ctr_ok) {
    if (which >= CSR_HPMCOUNTER3 && which <= CSR_HPMCOUNTER31)
      return 0;
    if (xlen == 32 && which >= CSR_HPMCOUNTER3H && which <= CSR_HPMCOUNTER31H)
      return 0;
  }
  if (which >= CSR_MHPMCOUNTER3 && which <= CSR_MHPMCOUNTER31)
    return 0;
  if (xlen == 32 && which >= CSR_MHPMCOUNTER3 && which <= CSR_MHPMCOUNTER31)
    return 0;
  if (which >= CSR_MHPMEVENT3 && which <= CSR_MHPMEVENT31)
    return 0;

  switch (which)
  {
    case CSR_FFLAGS:
      require_fp;
      if (!supports_extension('F'))
        break;
      return state.fflags;
    case CSR_FRM:
      require_fp;
      if (!supports_extension('F'))
        break;
      return state.frm;
    case CSR_FCSR:
      require_fp;
      if (!supports_extension('F'))
        break;
      return (state.fflags << FSR_AEXC_SHIFT) | (state.frm << FSR_RD_SHIFT);
    case CSR_INSTRET:
    case CSR_CYCLE:
      if (ctr_ok)
        return state.minstret;
      break;
    case CSR_MINSTRET:
    case CSR_MCYCLE:
      return state.minstret;
    case CSR_MINSTRETH:
    case CSR_MCYCLEH:
      if (xlen == 32)
        return state.minstret >> 32;
      break;
    case CSR_MUCOUNTEREN: return state.mucounteren;
    case CSR_MSCOUNTEREN: return state.mscounteren;
    case CSR_SSTATUS: {
      reg_t mask = SSTATUS_SIE | SSTATUS_SPIE | SSTATUS_SPP | SSTATUS_FS
                 | SSTATUS_XS | SSTATUS_PUM;
      reg_t sstatus = state.mstatus & mask;
      if ((sstatus & SSTATUS_FS) == SSTATUS_FS ||
          (sstatus & SSTATUS_XS) == SSTATUS_XS)
        sstatus |= (xlen == 32 ? SSTATUS32_SD : SSTATUS64_SD);
      return sstatus;
    }
    case CSR_SIP: return state.mip & state.mideleg;
    case CSR_SIE: return state.mie & state.mideleg;
    case CSR_SEPC: return state.sepc;
    case CSR_SBADADDR: return state.sbadaddr;
    case CSR_STVEC: return state.stvec;
    case CSR_SCAUSE:
      if (max_xlen > xlen)
        return state.scause | ((state.scause >> (max_xlen-1)) << (xlen-1));
      return state.scause;
    case CSR_SPTBR: return state.sptbr;
    case CSR_SSCRATCH: return state.sscratch;
    case CSR_MSTATUS: return state.mstatus;
    case CSR_MIP: return state.mip;
    case CSR_MIE: return state.mie;
    case CSR_MEPC: return state.mepc;
    case CSR_MSCRATCH: return state.mscratch;
    case CSR_MCAUSE: return state.mcause;
    case CSR_MBADADDR: return state.mbadaddr;
    case CSR_MISA: return isa;
    case CSR_MARCHID: return 0;
    case CSR_MIMPID: return 0;
    case CSR_MVENDORID: return 0;
    case CSR_MHARTID: return id;
    case CSR_MTVEC: return state.mtvec;
    case CSR_MEDELEG: return state.medeleg;
    case CSR_MIDELEG: return state.mideleg;
<<<<<<< HEAD
    case CSR_TSELECT: return state.tselect;
    case CSR_TDATA1:
      if (state.tselect < state.num_triggers) {
        reg_t v = 0;
        mcontrol_t *mc = &state.mcontrol[state.tselect];
        v = set_field(v, MCONTROL_TYPE(xlen), mc->type);
        v = set_field(v, MCONTROL_DMODE(xlen), mc->dmode);
        v = set_field(v, MCONTROL_MASKMAX(xlen), mc->maskmax);
        v = set_field(v, MCONTROL_SELECT, mc->select);
        v = set_field(v, MCONTROL_TIMING, mc->timing);
        v = set_field(v, MCONTROL_ACTION, mc->action);
        v = set_field(v, MCONTROL_CHAIN, mc->chain);
        v = set_field(v, MCONTROL_MATCH, mc->match);
        v = set_field(v, MCONTROL_M, mc->m);
        v = set_field(v, MCONTROL_H, mc->h);
        v = set_field(v, MCONTROL_S, mc->s);
        v = set_field(v, MCONTROL_U, mc->u);
        v = set_field(v, MCONTROL_EXECUTE, mc->execute);
        v = set_field(v, MCONTROL_STORE, mc->store);
        v = set_field(v, MCONTROL_LOAD, mc->load);
        return v;
      } else {
        return 0;
      }
      break;
    case CSR_TDATA2:
      if (state.tselect < state.num_triggers) {
        return state.tdata2[state.tselect];
      } else {
        return 0;
      }
      break;
=======
    case CSR_TSELECT: return 0;
    case CSR_TDATA1: return 0;
    case CSR_TDATA2: return 0;
    case CSR_TDATA3: return 0;
>>>>>>> 10d1bff0
    case CSR_DCSR:
      {
        uint32_t v = 0;
        v = set_field(v, DCSR_XDEBUGVER, 1);
        v = set_field(v, DCSR_NDRESET, 0);
        v = set_field(v, DCSR_FULLRESET, 0);
        v = set_field(v, DCSR_PRV, state.dcsr.prv);
        v = set_field(v, DCSR_STEP, state.dcsr.step);
        v = set_field(v, DCSR_DEBUGINT, sim->debug_module.get_interrupt(id));
        v = set_field(v, DCSR_STOPCYCLE, 0);
        v = set_field(v, DCSR_STOPTIME, 0);
        v = set_field(v, DCSR_EBREAKM, state.dcsr.ebreakm);
        v = set_field(v, DCSR_EBREAKH, state.dcsr.ebreakh);
        v = set_field(v, DCSR_EBREAKS, state.dcsr.ebreaks);
        v = set_field(v, DCSR_EBREAKU, state.dcsr.ebreaku);
        v = set_field(v, DCSR_HALT, state.dcsr.halt);
        v = set_field(v, DCSR_CAUSE, state.dcsr.cause);
        return v;
      }
    case CSR_DPC:
      return state.dpc;
    case CSR_DSCRATCH:
      return state.dscratch;
  }
  throw trap_illegal_instruction();
}

reg_t illegal_instruction(processor_t* p, insn_t insn, reg_t pc)
{
  throw trap_illegal_instruction();
}

insn_func_t processor_t::decode_insn(insn_t insn)
{
  // look up opcode in hash table
  size_t idx = insn.bits() % OPCODE_CACHE_SIZE;
  insn_desc_t desc = opcode_cache[idx];

  if (unlikely(insn.bits() != desc.match)) {
    // fall back to linear search
    insn_desc_t* p = &instructions[0];
    while ((insn.bits() & p->mask) != p->match)
      p++;
    desc = *p;

    if (p->mask != 0 && p > &instructions[0]) {
      if (p->match != (p-1)->match && p->match != (p+1)->match) {
        // move to front of opcode list to reduce miss penalty
        while (--p >= &instructions[0])
          *(p+1) = *p;
        instructions[0] = desc;
      }
    }

    opcode_cache[idx] = desc;
    opcode_cache[idx].match = insn.bits();
  }

  return xlen == 64 ? desc.rv64 : desc.rv32;
}

void processor_t::register_insn(insn_desc_t desc)
{
  instructions.push_back(desc);
}

void processor_t::build_opcode_map()
{
  struct cmp {
    bool operator()(const insn_desc_t& lhs, const insn_desc_t& rhs) {
      if (lhs.match == rhs.match)
        return lhs.mask > rhs.mask;
      return lhs.match > rhs.match;
    }
  };
  std::sort(instructions.begin(), instructions.end(), cmp());

  for (size_t i = 0; i < OPCODE_CACHE_SIZE; i++)
    opcode_cache[i] = {0, 0, &illegal_instruction, &illegal_instruction};
}

void processor_t::register_extension(extension_t* x)
{
  for (auto insn : x->get_instructions())
    register_insn(insn);
  build_opcode_map();
  for (auto disasm_insn : x->get_disasms())
    disassembler->add_insn(disasm_insn);
  if (ext != NULL)
    throw std::logic_error("only one extension may be registered");
  ext = x;
  x->set_processor(this);
}

void processor_t::register_base_instructions()
{
  #define DECLARE_INSN(name, match, mask) \
    insn_bits_t name##_match = (match), name##_mask = (mask);
  #include "encoding.h"
  #undef DECLARE_INSN

  #define DEFINE_INSN(name) \
    REGISTER_INSN(this, name, name##_match, name##_mask)
  #include "insn_list.h"
  #undef DEFINE_INSN

  register_insn({0, 0, &illegal_instruction, &illegal_instruction});
  build_opcode_map();
}

bool processor_t::load(reg_t addr, size_t len, uint8_t* bytes)
{
  return false;
}

bool processor_t::store(reg_t addr, size_t len, const uint8_t* bytes)
{
  switch (addr)
  {
    case 0:
      state.mip &= ~MIP_MSIP;
      if (bytes[0] & 1)
        state.mip |= MIP_MSIP;
      return true;

    default:
      return false;
  }
}

void processor_t::trigger_updated()
{
  mmu->flush_tlb();
  mmu->check_triggers_fetch = false;
  mmu->check_triggers_load = false;
  mmu->check_triggers_store = false;

  for (unsigned i = 0; i < state.num_triggers; i++) {
    if (state.mcontrol[i].execute) {
      mmu->check_triggers_fetch = true;
    }
    if (state.mcontrol[i].load) {
      mmu->check_triggers_load = true;
    }
    if (state.mcontrol[i].store) {
      mmu->check_triggers_store = true;
    }
  }
}<|MERGE_RESOLUTION|>--- conflicted
+++ resolved
@@ -534,7 +534,6 @@
     case CSR_MTVEC: return state.mtvec;
     case CSR_MEDELEG: return state.medeleg;
     case CSR_MIDELEG: return state.mideleg;
-<<<<<<< HEAD
     case CSR_TSELECT: return state.tselect;
     case CSR_TDATA1:
       if (state.tselect < state.num_triggers) {
@@ -567,12 +566,7 @@
         return 0;
       }
       break;
-=======
-    case CSR_TSELECT: return 0;
-    case CSR_TDATA1: return 0;
-    case CSR_TDATA2: return 0;
     case CSR_TDATA3: return 0;
->>>>>>> 10d1bff0
     case CSR_DCSR:
       {
         uint32_t v = 0;
